--- conflicted
+++ resolved
@@ -15,7 +15,6 @@
 import logging
 import re
 
-<<<<<<< HEAD
 import zuul.driver.zuul
 import zuul.driver.gerrit
 import zuul.driver.git
@@ -30,6 +29,8 @@
 
 class ConnectionRegistry(object):
     """A registry of connections"""
+
+    log = logging.getLogger("zuul.ConnectionRegistry")
 
     def __init__(self):
         self.connections = {}
@@ -94,16 +95,26 @@
         # connection named 'gerrit' or 'smtp' respectfully
 
         if 'gerrit' in config.sections():
-            driver = self.drivers['gerrit']
-            connections['gerrit'] = \
-                driver.getConnection(
-                    'gerrit', dict(config.items('gerrit')))
+            if 'gerrit' in connections:
+                self.log.warning(
+                    "The legacy [gerrit] section will be ignored in favour"
+                    " of the [connection gerrit].")
+            else:
+                driver = self.drivers['gerrit']
+                connections['gerrit'] = \
+                    driver.getConnection(
+                        'gerrit', dict(config.items('gerrit')))
 
         if 'smtp' in config.sections():
-            driver = self.drivers['smtp']
-            connections['smtp'] = \
-                driver.getConnection(
-                    'smtp', dict(config.items('smtp')))
+            if 'smtp' in connections:
+                self.log.warning(
+                    "The legacy [smtp] section will be ignored in favour"
+                    " of the [connection smtp].")
+            else:
+                driver = self.drivers['smtp']
+                connections['smtp'] = \
+                    driver.getConnection(
+                        'smtp', dict(config.items('smtp')))
 
         # Create default connections for drivers which need no
         # connection information (e.g., 'timer' or 'zuul').
@@ -124,69 +135,4 @@
 
     def getTrigger(self, connection_name, config=None):
         connection = self.connections[connection_name]
-        return connection.driver.getTrigger(connection, config)
-=======
-import zuul.connection.gerrit
-import zuul.connection.smtp
-import zuul.connection.sql
-
-
-def configure_connections(config):
-    log = logging.getLogger("configure_connections")
-    # Register connections from the config
-
-    # TODO(jhesketh): import connection modules dynamically
-    connections = {}
-
-    for section_name in config.sections():
-        con_match = re.match(r'^connection ([\'\"]?)(.*)(\1)$',
-                             section_name, re.I)
-        if not con_match:
-            continue
-        con_name = con_match.group(2)
-        con_config = dict(config.items(section_name))
-
-        if 'driver' not in con_config:
-            raise Exception("No driver specified for connection %s."
-                            % con_name)
-
-        con_driver = con_config['driver']
-
-        # TODO(jhesketh): load the required class automatically
-        if con_driver == 'gerrit':
-            connections[con_name] = \
-                zuul.connection.gerrit.GerritConnection(con_name,
-                                                        con_config)
-        elif con_driver == 'smtp':
-            connections[con_name] = \
-                zuul.connection.smtp.SMTPConnection(con_name, con_config)
-        elif con_driver == 'sql':
-            connections[con_name] = \
-                zuul.connection.sql.SQLConnection(con_name, con_config)
-        else:
-            raise Exception("Unknown driver, %s, for connection %s"
-                            % (con_config['driver'], con_name))
-
-    # If the [gerrit] or [smtp] sections still exist, load them in as a
-    # connection named 'gerrit' or 'smtp' respectfully
-
-    if 'gerrit' in config.sections():
-        if 'gerrit' in connections:
-            log.warning("The legacy [gerrit] section will be ignored in favour"
-                        " of the [connection gerrit].")
-        else:
-            connections['gerrit'] = \
-                zuul.connection.gerrit.GerritConnection(
-                    'gerrit', dict(config.items('gerrit')))
-
-    if 'smtp' in config.sections():
-        if 'smtp' in connections:
-            log.warning("The legacy [smtp] section will be ignored in favour"
-                        " of the [connection smtp].")
-        else:
-            connections['smtp'] = \
-                zuul.connection.smtp.SMTPConnection(
-                    'smtp', dict(config.items('smtp')))
-
-    return connections
->>>>>>> 4da3416c
+        return connection.driver.getTrigger(connection, config)